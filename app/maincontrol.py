--- conflicted
+++ resolved
@@ -139,45 +139,6 @@
         kwa.setdefault("size",   maps['theme']['appsize'])
         return kwa
     def _open(self, viewcls, doc, kwa):
-<<<<<<< HEAD
-        class _HtmlLog:
-            def __init__(self, msg):
-                self.msg = msg
-
-            def __enter__(self):
-                pass
-
-            def __exit__(self, tpe, exc, trace):
-                if tpe is None:
-                    return True
-
-                LOGS.exception(self.msg, exc_info = (tpe, exc, trace))
-                if doc:
-                    doc.add_root(widgetbox(
-                        Paragraph(text = f"{self.msg}"),
-                        Paragraph(text = f"[{type(exc)}] {exc}")
-                    ))
-                return True
-
-        with _HtmlLog("Could not instantiate GUI"):
-            keys = DpxKeyEvent(self)
-            self.topview = viewcls(self, **kwa)
-            if len(self.topview.views) and hasattr(self.topview.views[0], 'ismain'):
-                self.topview.views[0].ismain(self)
-
-        with _HtmlLog("Could not configure"):
-            self._configio()
-
-        if doc is None:
-            return self
-
-        with _HtmlLog("Could not setup observers"):
-            self._observe(keys)
-
-        with _HtmlLog("Could not setup gui items"):
-            self._bokeh(keys, doc)
-            self.display.handle('applicationstarted', self.display.emitpolicy.nothing)
-=======
         @contextmanager
         def _test(msg):
             try:
@@ -209,7 +170,6 @@
                     self.display.handle('applicationstarted', self.display.emitpolicy.nothing)
         except: # pylint: disable=bare-except
             pass
->>>>>>> f9ac3a4f
         return self
 
     def _observe(self, keys):
